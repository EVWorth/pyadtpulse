--- conflicted
+++ resolved
@@ -634,20 +634,13 @@
                     return None
                 if state != "Unknown":
                     gateway_online = True
-<<<<<<< HEAD
-
+                    
                 self._zones.update_device_info(zone, state, status, last_update)
 
                 LOG.debug(
                     f"Set zone {zone} - to {state}, status {status} "
                     f"with timestamp {last_update}"
                 )
-=======
-                self._zones.update_last_activity_timestamp(zone, last_update)
-
-                LOG.debug(f"Set zone {zone} - to {state} with timestamp {last_update}")
-
->>>>>>> 75fa62c2
             self._adt_service._set_gateway_status(gateway_online)
             self._last_updated = datetime.now()
             return self._zones
